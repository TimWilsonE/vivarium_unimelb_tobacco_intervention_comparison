components:
    vivarium_public_health:
        mslt:
            population:
                - BasePopulation()
                - Mortality()
                - Disability()
            intervention:
                - ModifyAllCauseMortality('reduce_acmr')
            observer:
                - MorbidityMortality()

configuration:
    input_data:
        # Change this to "mslt_tobacco_maori_20-years.hdf" for the Maori
        # population.
        artifact_path: {{ output_root }}/artifacts/mslt_tobacco_{{ population }}_{{ delay }}-years.hdf
        input_draw_number: 0
<<<<<<< HEAD
        location: ''
=======
    interpolation:
        validate: False
>>>>>>> 68e03722
    population:
        # The population size here is the number of cohorts.
        # There are 22 age bins (0-4, 5-9, ..., 105-109) for females and for
        # males, making a total of 44 cohorts.
        population_size: 44
    time:
        start:
            year: 2011
        end:
            year: 2120
        step_size: 365  # In days
    intervention:
        reduce_acmr:
            # Reduce the all-cause mortality rate by 5%.
            scale: 0.95
    observer:
        output_prefix: results/{{ basename }}<|MERGE_RESOLUTION|>--- conflicted
+++ resolved
@@ -16,12 +16,9 @@
         # population.
         artifact_path: {{ output_root }}/artifacts/mslt_tobacco_{{ population }}_{{ delay }}-years.hdf
         input_draw_number: 0
-<<<<<<< HEAD
         location: ''
-=======
     interpolation:
         validate: False
->>>>>>> 68e03722
     population:
         # The population size here is the number of cohorts.
         # There are 22 age bins (0-4, 5-9, ..., 105-109) for females and for
